--- conflicted
+++ resolved
@@ -69,18 +69,12 @@
 
 
   <ItemGroup>
-<<<<<<< HEAD
-    <Reference Include="log4net" />
-    <Reference Include="Newtonsoft.Json" />
-    <Reference Include="System.Threading" />
-=======
-    <Reference Include="log4net">
+   <Reference Include="log4net">
       <HintPath>$(ExternalLibs)\log4net.dll</HintPath>
     </Reference>
     <Reference Include="Newtonsoft.Json">
       <HintPath>$(ExternalLibs)\Newtonsoft.Json.dll</HintPath>
     </Reference>
->>>>>>> 88e120a2
     <Reference Include="System" />
     <Reference Include="System.Core" />
     <Reference Include="System.Xml.Linq" />
